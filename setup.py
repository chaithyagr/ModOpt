--- conflicted
+++ resolved
@@ -18,15 +18,7 @@
     url='https://github.com/cea-cosmic/ModOpt',
     download_url='https://github.com/cea-cosmic/ModOpt',
     packages=find_packages(),
-<<<<<<< a70614f2f47c0e3dddd8f4b55b1bac64cc668586
     install_requires=['numpy>=1.16.4', 'scipy==1.3.0', 'progressbar2>=3.34.3'],
-=======
-    install_requires=['numpy>=1.14.1', 'future>=0.16.0', 'scipy>=1.0.0',
-                      'progressbar2>=3.34.3', 'scikit-learn>=0.20.3'],
-<<<<<<< HEAD
->>>>>>> Adding sklear requirement
-=======
->>>>>>> e38c16c3
     license='MIT',
     description='Modular Optimisation tools for soliving inverse problems.',
     long_description=release_info["__about__"],
